--- conflicted
+++ resolved
@@ -206,12 +206,8 @@
 type RoleAssignHandler struct {
 	Authenticator router.Processor `preprocessor:"authenticator"`
 	DBConn        router.Processor `preprocessor:"dbconn"`
-<<<<<<< HEAD
-	InjectUser    router.Processor `preprocessor:"inject_user"`
+	InjectAuth    router.Processor `preprocessor:"inject_auth"`
 	RequireAdmin  router.Processor `preprocessor:"require_admin"`
-=======
-	InjectAuth    router.Processor `preprocessor:"inject_auth"`
->>>>>>> 942bb300
 	PluginReady   router.Processor `preprocessor:"plugin_ready"`
 	preprocessors []router.Processor
 }
@@ -220,12 +216,8 @@
 	h.preprocessors = []router.Processor{
 		h.Authenticator,
 		h.DBConn,
-<<<<<<< HEAD
-		h.InjectUser,
+		h.InjectAuth,
 		h.RequireAdmin,
-=======
-		h.InjectAuth,
->>>>>>> 942bb300
 		h.PluginReady,
 	}
 }
@@ -280,12 +272,8 @@
 type RoleRevokeHandler struct {
 	Authenticator router.Processor `preprocessor:"authenticator"`
 	DBConn        router.Processor `preprocessor:"dbconn"`
-<<<<<<< HEAD
-	InjectUser    router.Processor `preprocessor:"inject_user"`
+	InjectAuth    router.Processor `preprocessor:"inject_auth"`
 	RequireAdmin  router.Processor `preprocessor:"require_admin"`
-=======
-	InjectAuth    router.Processor `preprocessor:"inject_auth"`
->>>>>>> 942bb300
 	PluginReady   router.Processor `preprocessor:"plugin_ready"`
 	preprocessors []router.Processor
 }
@@ -294,12 +282,8 @@
 	h.preprocessors = []router.Processor{
 		h.Authenticator,
 		h.DBConn,
-<<<<<<< HEAD
-		h.InjectUser,
+		h.InjectAuth,
 		h.RequireAdmin,
-=======
-		h.InjectAuth,
->>>>>>> 942bb300
 		h.PluginReady,
 	}
 }
